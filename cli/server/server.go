package server

import (
	"fmt"
	"os"
	"os/signal"

	"github.com/CityOfZion/neo-go/config"
	"github.com/CityOfZion/neo-go/pkg/core"
	"github.com/CityOfZion/neo-go/pkg/core/storage"
	"github.com/CityOfZion/neo-go/pkg/network"
<<<<<<< HEAD
=======
	"github.com/CityOfZion/neo-go/pkg/rpc"
	"github.com/CityOfZion/neo-go/pkg/util"
	"github.com/pkg/errors"
>>>>>>> ad9333c7
	log "github.com/sirupsen/logrus"
	"github.com/urfave/cli"
)

// NewCommand creates a new Node command.
func NewCommand() cli.Command {
	return cli.Command{
		Name:   "node",
		Usage:  "start a NEO node",
		Action: startServer,
		Flags: []cli.Flag{
			cli.StringFlag{Name: "config-path"},
			cli.BoolFlag{Name: "privnet, p"},
			cli.BoolFlag{Name: "mainnet, m"},
			cli.BoolFlag{Name: "testnet, t"},
			cli.BoolFlag{Name: "debug, d"},
		},
	}
}

func startServer(ctx *cli.Context) error {
	net := config.ModePrivNet
	if ctx.Bool("testnet") {
		net = config.ModeTestNet
	}
	if ctx.Bool("mainnet") {
		net = config.ModeMainNet
	}

	configPath := "./config"
	configPath = ctx.String("config-path")
	cfg, err := config.Load(configPath, net)
	if err != nil {
		return cli.NewExitError(err, 1)
	}

<<<<<<< HEAD
	serverConfig := network.NewServerConfig(cfg)
	chain, err := newBlockchain(cfg)

=======
	interruptChan := make(chan os.Signal, 1)
	signal.Notify(interruptChan, os.Interrupt)

	serverConfig := network.NewServerConfig(config)
	chain, err := newBlockchain(net, config.ApplicationConfiguration.DataDirectoryPath)
>>>>>>> ad9333c7
	if err != nil {
		err = fmt.Errorf("could not initialize blockhain: %s", err)
		return cli.NewExitError(err, 1)
	}

	if ctx.Bool("debug") {
		log.SetLevel(log.DebugLevel)
	}

	s := network.NewServer(serverConfig, chain)
	fmt.Println(logo())
<<<<<<< HEAD
	fmt.Println(s.UserAgent)
	fmt.Println()
	s.Start()
=======
	server := network.NewServer(serverConfig, chain)
	rpcServer := rpc.NewServer(chain, config.ApplicationConfiguration.RPCPort, server)
	errChan := make(chan error)

	go server.Start(errChan)
	go rpcServer.Start(errChan)
	var shutdownErr error

Main:
	for {
		select {
		case err := <-errChan:
			shutdownErr = errors.Wrap(err, "Error encountered by server")
			interruptChan <- os.Kill

		case <-interruptChan:
			server.Shutdown()
			if serverErr := rpcServer.Shutdown(); serverErr != nil {
				shutdownErr = errors.Wrap(serverErr, "Error encountered whilst shutting down server")
			}
			break Main
		}
	}

	if shutdownErr != nil {
		return cli.NewExitError(shutdownErr, 1)
	}

>>>>>>> ad9333c7
	return nil
}

func newBlockchain(cfg config.Config) (*core.Blockchain, error) {
	// Hardcoded for now.
	store, err := storage.NewLevelDBStore(
		cfg.ApplicationConfiguration.DataDirectoryPath,
		nil,
	)
	if err != nil {
		return nil, err
	}

	return core.NewBlockchain(store, cfg.ProtocolConfiguration)
}

func logo() string {
	return `
    _   ____________        __________
   / | / / ____/ __ \      / ____/ __ \
  /  |/ / __/ / / / /_____/ / __/ / / /
 / /|  / /___/ /_/ /_____/ /_/ / /_/ /
/_/ |_/_____/\____/      \____/\____/
`
}<|MERGE_RESOLUTION|>--- conflicted
+++ resolved
@@ -9,12 +9,8 @@
 	"github.com/CityOfZion/neo-go/pkg/core"
 	"github.com/CityOfZion/neo-go/pkg/core/storage"
 	"github.com/CityOfZion/neo-go/pkg/network"
-<<<<<<< HEAD
-=======
 	"github.com/CityOfZion/neo-go/pkg/rpc"
-	"github.com/CityOfZion/neo-go/pkg/util"
 	"github.com/pkg/errors"
->>>>>>> ad9333c7
 	log "github.com/sirupsen/logrus"
 	"github.com/urfave/cli"
 )
@@ -51,19 +47,13 @@
 		return cli.NewExitError(err, 1)
 	}
 
-<<<<<<< HEAD
-	serverConfig := network.NewServerConfig(cfg)
-	chain, err := newBlockchain(cfg)
-
-=======
 	interruptChan := make(chan os.Signal, 1)
 	signal.Notify(interruptChan, os.Interrupt)
 
-	serverConfig := network.NewServerConfig(config)
-	chain, err := newBlockchain(net, config.ApplicationConfiguration.DataDirectoryPath)
->>>>>>> ad9333c7
+	serverConfig := network.NewServerConfig(cfg)
+	chain, err := newBlockchain(cfg)
 	if err != nil {
-		err = fmt.Errorf("could not initialize blockhain: %s", err)
+		err = fmt.Errorf("could not initialize blockchain: %s", err)
 		return cli.NewExitError(err, 1)
 	}
 
@@ -71,21 +61,18 @@
 		log.SetLevel(log.DebugLevel)
 	}
 
-	s := network.NewServer(serverConfig, chain)
-	fmt.Println(logo())
-<<<<<<< HEAD
-	fmt.Println(s.UserAgent)
-	fmt.Println()
-	s.Start()
-=======
 	server := network.NewServer(serverConfig, chain)
-	rpcServer := rpc.NewServer(chain, config.ApplicationConfiguration.RPCPort, server)
+	rpcServer := rpc.NewServer(chain, cfg.ApplicationConfiguration.RPCPort, server)
 	errChan := make(chan error)
 
 	go server.Start(errChan)
 	go rpcServer.Start(errChan)
+
+	fmt.Println(logo())
+	fmt.Println(server.UserAgent)
+	fmt.Println()
+
 	var shutdownErr error
-
 Main:
 	for {
 		select {
@@ -106,7 +93,6 @@
 		return cli.NewExitError(shutdownErr, 1)
 	}
 
->>>>>>> ad9333c7
 	return nil
 }
 
