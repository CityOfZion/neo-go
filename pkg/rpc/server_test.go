package rpc

import (
	"bytes"
	"context"
	"fmt"
	"io/ioutil"
	"net/http"
	"net/http/httptest"
	"strconv"
	"strings"
	"testing"

	"github.com/CityOfZion/neo-go/config"
	"github.com/CityOfZion/neo-go/pkg/core"
	"github.com/CityOfZion/neo-go/pkg/network"
	"github.com/stretchr/testify/assert"
	"github.com/stretchr/testify/require"
)

type tc struct {
	rpcCall        string
	method         string
	expectedResult string
}

var testRpcCases = []tc{

	{`{"jsonrpc": "2.0", "id": 1, "method": "getassetstate", "params": ["602c79718b16e442de58778e148d0b1084e3b2dffd5de6b7b16cee7969282de7"] }`,
		"getassetstate_1",
		`{"jsonrpc":"2.0","result":{"assetId":"0x602c79718b16e442de58778e148d0b1084e3b2dffd5de6b7b16cee7969282de7","assetType":1,"name":"NEOGas","amount":"100000000","available":"0","precision":8,"fee":0,"address":"0x0000000000000000000000000000000000000000","owner":"00","admin":"AWKECj9RD8rS8RPcpCgYVjk1DeYyHwxZm3","issuer":"AFmseVrdL9f9oyCzZefL9tG6UbvhPbdYzM","expiration":0,"is_frozen":false},"id":1}`},

	{`{ "jsonrpc": "2.0", "id": 1, "method": "getassetstate", "params": ["c56f33fc6ecfcd0c225c4ab356fee59390af8560be0e930faebe74a6daff7c9b"] }`,
		"getassetstate_2",
		`{"jsonrpc":"2.0","result":{"assetId":"0xc56f33fc6ecfcd0c225c4ab356fee59390af8560be0e930faebe74a6daff7c9b","assetType":0,"name":"NEO","amount":"100000000","available":"0","precision":0,"fee":0,"address":"0x0000000000000000000000000000000000000000","owner":"00","admin":"Abf2qMs1pzQb8kYk9RuxtUb9jtRKJVuBJt","issuer":"AFmseVrdL9f9oyCzZefL9tG6UbvhPbdYzM","expiration":0,"is_frozen":false},"id":1}`},

	{`{"jsonrpc": "2.0", "id": 1, "method": "getassetstate", "params": ["62c79718b16e442de58778e148d0b1084e3b2dffd5de6b7b16cee7969282de7"] }`,
		"getassetstate_3",
		`{"jsonrpc":"2.0","error":{"code":-32602,"message":"Invalid Params","data":"unable to decode 62c79718b16e442de58778e148d0b1084e3b2dffd5de6b7b16cee7969282de7 to Uint256: expected string size of 64 got 63"},"id":1}`},

	{`{"jsonrpc": "2.0", "id": 1, "method": "getassetstate", "params": [123] }`,
		"getassetstate_4",
		`{"jsonrpc":"2.0","error":{"code":-2146233033,"message":"One of the identified items was in an invalid format."},"id":1}`},

	{`{"jsonrpc": "2.0", "id": 1, "method": "getblockhash", "params": [10] }`,
		"getblockhash_1",
		`{"jsonrpc":"2.0","result":"0xd69e7a1f62225a35fed91ca578f33447d93fa0fd2b2f662b957e19c38c1dab1e","id":1}`},

	{`{"jsonrpc": "2.0", "id": 1, "method": "getblockhash", "params": [-2] }`,
		"getblockhash_2",
		`{"jsonrpc":"2.0","error":{"code":-32602,"message":"Invalid Params","data":"Param at index 0 should be greater than or equal to 0 and less then or equal to current block height, got: -2"},"id":1}`},

	{`{"jsonrpc": "2.0", "id": 1, "method": "getblock", "params": [10] }`,
		"getblock",
		`{"jsonrpc":"2.0","result":{"version":0,"previousblockhash":"0x7c5b4c8a70336bf68e8679be7c9a2a15f85c0f6d0e14389019dcc3edfab2bb4b","merkleroot":"0xc027979ad29226b7d34523b1439a64a6cf57fe3f4e823e9d3e90d43934783d26","time":1529926220,"height":10,"nonce":8313828522725096825,"next_consensus":"0xbe48d3a3f5d10013ab9ffee489706078714f1ea2","script":{"invocation":"40ac828e1c2a214e4d356fd2eccc7c7be9ef426f8e4ea67a50464e90ca4367e611c4c5247082b85a7d5ed985cfb90b9af2f1195531038f49c63fb6894b517071ea40b22b83d9457ca5c4c5bb2d8d7e95333820611d447bb171ce7b8af3b999d0a5a61c2301cdd645a33a47defd09c0f237a0afc86e9a84c2fe675d701e4015c0302240a6899296660c612736edc22f8d630927649d4ef1301868079032d80aae6cc1e21622f256497a84a71d7afeeef4c124135f611db24a0f7ab3d2a6886f15db7865","verification":"532102103a7f7dd016558597f7960d27c516a4394fd968b9e65155eb4b013e4040406e2102a7bc55fe8684e0119768d104ba30795bdcc86619e864add26156723ed185cd622102b3622bf4017bdfe317c58aed5f4c753f206b7db896046fa7d774bbc4bf7f8dc22103d90c07df63e690ce77912e10ab51acc944b66860237b608c4f8f8309e71ee69954ae"},"tx":[{"type":"MinerTransaction","version":0,"attributes":null,"vin":null,"vout":null,"scripts":null}],"confirmations":12338,"nextblockhash":"0x2b1c78633dae7ab81f64362e0828153079a17b018d779d0406491f84c27b086f","hash":"0xd69e7a1f62225a35fed91ca578f33447d93fa0fd2b2f662b957e19c38c1dab1e"},"id":1}`},

	{`{"jsonrpc": "2.0", "id": 1, "method": "getblockcount", "params": [] }`,
		"getblockcount",
		`{"jsonrpc":"2.0","result":12349,"id":1}`},

	{`{"jsonrpc": "2.0", "id": 1, "method": "getconnectioncount", "params": [] }`,
		"getconnectioncount",
		`{"jsonrpc":"2.0","result":0,"id":1}`},

	{`{"jsonrpc": "2.0", "id": 1, "method": "getbestblockhash", "params": [] }`,
		"getbestblockhash",
		`{"jsonrpc":"2.0","result":"877f5f2084181b85ce4726ab0a86bea6cc82cdbcb6f2eb59e6b04d27fd10929c","id":1}`},

	{`{"jsonrpc": "2.0", "id": 1, "method": "getpeers", "params": [] }`,
		"getpeers",
		`{"jsonrpc":"2.0","result":{"unconnected":[],"connected":[],"bad":[]},"id":1}`},

	// Good case, valid transaction ((param[1]=1 -> verbose = 1))
	{
		rpcCall:        `{ "jsonrpc": "2.0", "id": 1, "method": "getrawtransaction", "params": ["f999c36145a41306c846ea80290416143e8e856559818065be3f4e143c60e43a", 1] }`,
		method:         "getrawtransaction_1",
		expectedResult: `{"jsonrpc":"2.0","result":{"type":"ContractTransaction","version":0,"attributes":[{"data":"23ba2703c53263e8d6e522dc32203339dcd8eee9","usage":"Script"}],"vin":[{"txid":"0x539084697cc220916cb5b16d2805945ec9f267aa004b6688fbf15e116c846aff","vout":0}],"vout":[{"address":"AXpNr3SDfLXbPHNdqxYeHK5cYpKMHZxMZ9","asset":"0xc56f33fc6ecfcd0c225c4ab356fee59390af8560be0e930faebe74a6daff7c9b","n":0,"value":"10000"},{"address":"AK2nJJpJr6o664CWJKi1QRXjqeic2zRp8y","asset":"0xc56f33fc6ecfcd0c225c4ab356fee59390af8560be0e930faebe74a6daff7c9b","n":1,"value":"99990000"}],"scripts":[{"invocation":"40a88bd1fcfba334b06da0ce1a679f80711895dade50352074e79e438e142dc95528d04a00c579398cb96c7301428669a09286ae790459e05e907c61ab8a1191c6","verification":"21031a6c6fbbdf02ca351745fa86b9ba5a9452d785ac4f7fc2b7548ca2a46c4fcf4aac"}],"txid":"0xf999c36145a41306c846ea80290416143e8e856559818065be3f4e143c60e43a","size":283,"sys_fee":"0","net_fee":"0","blockhash":"0x6088bf9d3b55c67184f60b00d2e380228f713b4028b24c1719796dcd2006e417","confirmations":2902,"blocktime":1533756500},"id":1}`,
	},

	// Good case, valid transaction (param[1]=3 -> verbose = 1. Following the C# any number different from 0 is interpreted as verbose = 1)
	{
		rpcCall:        `{ "jsonrpc": "2.0", "id": 1, "method": "getrawtransaction", "params": ["f999c36145a41306c846ea80290416143e8e856559818065be3f4e143c60e43a", 3] }`,
		method:         "getrawtransaction_2",
		expectedResult: `{"jsonrpc":"2.0","result":{"type":"ContractTransaction","version":0,"attributes":[{"data":"23ba2703c53263e8d6e522dc32203339dcd8eee9","usage":"Script"}],"vin":[{"txid":"0x539084697cc220916cb5b16d2805945ec9f267aa004b6688fbf15e116c846aff","vout":0}],"vout":[{"address":"AXpNr3SDfLXbPHNdqxYeHK5cYpKMHZxMZ9","asset":"0xc56f33fc6ecfcd0c225c4ab356fee59390af8560be0e930faebe74a6daff7c9b","n":0,"value":"10000"},{"address":"AK2nJJpJr6o664CWJKi1QRXjqeic2zRp8y","asset":"0xc56f33fc6ecfcd0c225c4ab356fee59390af8560be0e930faebe74a6daff7c9b","n":1,"value":"99990000"}],"scripts":[{"invocation":"40a88bd1fcfba334b06da0ce1a679f80711895dade50352074e79e438e142dc95528d04a00c579398cb96c7301428669a09286ae790459e05e907c61ab8a1191c6","verification":"21031a6c6fbbdf02ca351745fa86b9ba5a9452d785ac4f7fc2b7548ca2a46c4fcf4aac"}],"txid":"0xf999c36145a41306c846ea80290416143e8e856559818065be3f4e143c60e43a","size":283,"sys_fee":"0","net_fee":"0","blockhash":"0x6088bf9d3b55c67184f60b00d2e380228f713b4028b24c1719796dcd2006e417","confirmations":2902,"blocktime":1533756500},"id":1}`,
	},

	// Good case, valid transaction (param[1]="dads" -> verbose = 1. Following the C# any string different from "0", "false" is interpreted as verbose = 1)
	{
		rpcCall:        `{ "jsonrpc": "2.0", "id": 1, "method": "getrawtransaction", "params": ["f999c36145a41306c846ea80290416143e8e856559818065be3f4e143c60e43a", "dads"] }`,
		method:         "getrawtransaction_3",
		expectedResult: `{"jsonrpc":"2.0","result":{"type":"ContractTransaction","version":0,"attributes":[{"data":"23ba2703c53263e8d6e522dc32203339dcd8eee9","usage":"Script"}],"vin":[{"txid":"0x539084697cc220916cb5b16d2805945ec9f267aa004b6688fbf15e116c846aff","vout":0}],"vout":[{"address":"AXpNr3SDfLXbPHNdqxYeHK5cYpKMHZxMZ9","asset":"0xc56f33fc6ecfcd0c225c4ab356fee59390af8560be0e930faebe74a6daff7c9b","n":0,"value":"10000"},{"address":"AK2nJJpJr6o664CWJKi1QRXjqeic2zRp8y","asset":"0xc56f33fc6ecfcd0c225c4ab356fee59390af8560be0e930faebe74a6daff7c9b","n":1,"value":"99990000"}],"scripts":[{"invocation":"40a88bd1fcfba334b06da0ce1a679f80711895dade50352074e79e438e142dc95528d04a00c579398cb96c7301428669a09286ae790459e05e907c61ab8a1191c6","verification":"21031a6c6fbbdf02ca351745fa86b9ba5a9452d785ac4f7fc2b7548ca2a46c4fcf4aac"}],"txid":"0xf999c36145a41306c846ea80290416143e8e856559818065be3f4e143c60e43a","size":283,"sys_fee":"0","net_fee":"0","blockhash":"0x6088bf9d3b55c67184f60b00d2e380228f713b4028b24c1719796dcd2006e417","confirmations":2902,"blocktime":1533756500},"id":1}`,
	},

	// Bad case, invalid transaction
	{
		rpcCall:        `{ "jsonrpc": "2.0", "id": 1, "method": "getrawtransaction", "params": ["45a41306c846ea80290416143e8e856559818065be3f4e143c60e43a", 1] }`,
		method:         "getrawtransaction_4",
		expectedResult: `{"jsonrpc":"2.0","error":{"code":-32602,"message":"Invalid Params","data":"param at index 0, (45a41306c846ea80290416143e8e856559818065be3f4e143c60e43a), could not be decode to Uint256: expected string size of 64 got 56"},"id":1}`,
	},

	// Good case, valid transaction
	{
		rpcCall:        `{ "jsonrpc": "2.0", "id": 1, "method": "getrawtransaction", "params": ["f999c36145a41306c846ea80290416143e8e856559818065be3f4e143c60e43a"] }`,
		method:         "getrawtransaction_5",
		expectedResult: `{"jsonrpc":"2.0","result":"8000012023ba2703c53263e8d6e522dc32203339dcd8eee901ff6a846c115ef1fb88664b00aa67f2c95e9405286db1b56c9120c27c698490530000029b7cffdaa674beae0f930ebe6085af9093e5fe56b34a5c220ccdcf6efc336fc50010a5d4e8000000affb37f5fdb9c6fec48d9f0eee85af82950f9b4a9b7cffdaa674beae0f930ebe6085af9093e5fe56b34a5c220ccdcf6efc336fc500f01b9b0986230023ba2703c53263e8d6e522dc32203339dcd8eee9014140a88bd1fcfba334b06da0ce1a679f80711895dade50352074e79e438e142dc95528d04a00c579398cb96c7301428669a09286ae790459e05e907c61ab8a1191c62321031a6c6fbbdf02ca351745fa86b9ba5a9452d785ac4f7fc2b7548ca2a46c4fcf4aac","id":1}`,
	},

	// Good case, valid transaction (param[1]= 0 -> verbose = 0)
	{
		rpcCall:        `{ "jsonrpc": "2.0", "id": 1, "method": "getrawtransaction", "params": ["f999c36145a41306c846ea80290416143e8e856559818065be3f4e143c60e43a", 0] }`,
		method:         "getrawtransaction_6",
		expectedResult: `{"jsonrpc":"2.0","result":"8000012023ba2703c53263e8d6e522dc32203339dcd8eee901ff6a846c115ef1fb88664b00aa67f2c95e9405286db1b56c9120c27c698490530000029b7cffdaa674beae0f930ebe6085af9093e5fe56b34a5c220ccdcf6efc336fc50010a5d4e8000000affb37f5fdb9c6fec48d9f0eee85af82950f9b4a9b7cffdaa674beae0f930ebe6085af9093e5fe56b34a5c220ccdcf6efc336fc500f01b9b0986230023ba2703c53263e8d6e522dc32203339dcd8eee9014140a88bd1fcfba334b06da0ce1a679f80711895dade50352074e79e438e142dc95528d04a00c579398cb96c7301428669a09286ae790459e05e907c61ab8a1191c62321031a6c6fbbdf02ca351745fa86b9ba5a9452d785ac4f7fc2b7548ca2a46c4fcf4aac","id":1}`,
	},

	// Good case, valid transaction (param[1]="false" -> verbose = 0)
	{
		rpcCall:        `{ "jsonrpc": "2.0", "id": 1, "method": "getrawtransaction", "params": ["f999c36145a41306c846ea80290416143e8e856559818065be3f4e143c60e43a", "false"] }`,
		method:         "getrawtransaction_6_a",
		expectedResult: `{"jsonrpc":"2.0","result":"8000012023ba2703c53263e8d6e522dc32203339dcd8eee901ff6a846c115ef1fb88664b00aa67f2c95e9405286db1b56c9120c27c698490530000029b7cffdaa674beae0f930ebe6085af9093e5fe56b34a5c220ccdcf6efc336fc50010a5d4e8000000affb37f5fdb9c6fec48d9f0eee85af82950f9b4a9b7cffdaa674beae0f930ebe6085af9093e5fe56b34a5c220ccdcf6efc336fc500f01b9b0986230023ba2703c53263e8d6e522dc32203339dcd8eee9014140a88bd1fcfba334b06da0ce1a679f80711895dade50352074e79e438e142dc95528d04a00c579398cb96c7301428669a09286ae790459e05e907c61ab8a1191c62321031a6c6fbbdf02ca351745fa86b9ba5a9452d785ac4f7fc2b7548ca2a46c4fcf4aac","id":1}`,
	},

	// Good case, valid transaction (param[1]=false -> verbose = 0)
	{
		rpcCall:        `{ "jsonrpc": "2.0", "id": 1, "method": "getrawtransaction", "params": ["f999c36145a41306c846ea80290416143e8e856559818065be3f4e143c60e43a", false] }`,
		method:         "getrawtransaction_6_b",
		expectedResult: `{"jsonrpc":"2.0","result":"8000012023ba2703c53263e8d6e522dc32203339dcd8eee901ff6a846c115ef1fb88664b00aa67f2c95e9405286db1b56c9120c27c698490530000029b7cffdaa674beae0f930ebe6085af9093e5fe56b34a5c220ccdcf6efc336fc50010a5d4e8000000affb37f5fdb9c6fec48d9f0eee85af82950f9b4a9b7cffdaa674beae0f930ebe6085af9093e5fe56b34a5c220ccdcf6efc336fc500f01b9b0986230023ba2703c53263e8d6e522dc32203339dcd8eee9014140a88bd1fcfba334b06da0ce1a679f80711895dade50352074e79e438e142dc95528d04a00c579398cb96c7301428669a09286ae790459e05e907c61ab8a1191c62321031a6c6fbbdf02ca351745fa86b9ba5a9452d785ac4f7fc2b7548ca2a46c4fcf4aac","id":1}`,
	},

	// Good case, valid transaction (param[1]="0" -> verbose = 0)
	{
		rpcCall:        `{ "jsonrpc": "2.0", "id": 1, "method": "getrawtransaction", "params": ["f999c36145a41306c846ea80290416143e8e856559818065be3f4e143c60e43a", "0"] }`,
		method:         "getrawtransaction_6_c",
		expectedResult: `{"jsonrpc":"2.0","result":"8000012023ba2703c53263e8d6e522dc32203339dcd8eee901ff6a846c115ef1fb88664b00aa67f2c95e9405286db1b56c9120c27c698490530000029b7cffdaa674beae0f930ebe6085af9093e5fe56b34a5c220ccdcf6efc336fc50010a5d4e8000000affb37f5fdb9c6fec48d9f0eee85af82950f9b4a9b7cffdaa674beae0f930ebe6085af9093e5fe56b34a5c220ccdcf6efc336fc500f01b9b0986230023ba2703c53263e8d6e522dc32203339dcd8eee9014140a88bd1fcfba334b06da0ce1a679f80711895dade50352074e79e438e142dc95528d04a00c579398cb96c7301428669a09286ae790459e05e907c61ab8a1191c62321031a6c6fbbdf02ca351745fa86b9ba5a9452d785ac4f7fc2b7548ca2a46c4fcf4aac","id":1}`,
	},

	// Bad case, param at index 0 not a string
	{
		rpcCall:        `{ "jsonrpc": "2.0", "id": 1, "method": "getrawtransaction", "params": [123, 0] }`,
		method:         "getrawtransaction_7",
		expectedResult: `{"jsonrpc":"2.0","error":{"code":-2146233033,"message":"One of the identified items was in an invalid format."},"id":1}`,
	},

	// Good case, valid address
	{
		rpcCall:        `{ "jsonrpc": "2.0", "id": 1, "method": "getaccountstate", "params": ["AK2nJJpJr6o664CWJKi1QRXjqeic2zRp8y"] }`,
		method:         "getaccountstate_1",
		expectedResult: `{"jsonrpc":"2.0","result":{"version":0,"script_hash":"0xe9eed8dc39332032dc22e5d6e86332c50327ba23","frozen":false,"votes":[],"balances":[{"asset":"0x602c79718b16e442de58778e148d0b1084e3b2dffd5de6b7b16cee7969282de7","value":"72099.99960000"},{"asset":"0xc56f33fc6ecfcd0c225c4ab356fee59390af8560be0e930faebe74a6daff7c9b","value":"99989900"}]},"id":1}`,
	},

	// Bad case, invalid address
	{
		rpcCall:        `{ "jsonrpc": "2.0", "id": 1, "method": "getaccountstate", "params": ["AK2nJJpJr6o664CWJKi1QRXjqeic2zR"] }`,
		method:         "getaccountstate_2",
		expectedResult: `{"jsonrpc":"2.0","error":{"code":-32602,"message":"Invalid Params","data":"unable to decode AK2nJJpJr6o664CWJKi1QRXjqeic2zR to Uint160: invalid base-58 check string: invalid checksum."},"id":1}`,
	},

	// Bad case, not string
	{
		rpcCall:        `{ "jsonrpc": "2.0", "id": 1, "method": "getaccountstate", "params": [123] }`,
		method:         "getaccountstate_3",
		expectedResult: `{"jsonrpc":"2.0","error":{"code":-2146233033,"message":"One of the identified items was in an invalid format."},"id":1}`,
	},

	// Bad case, empty params
	{
		rpcCall:        `{ "jsonrpc": "2.0", "id": 1, "method": "getaccountstate", "params": [] }`,
		method:         "getaccountstate_4",
		expectedResult: `{"jsonrpc":"2.0","error":{"code":-2146233086,"message":"Index was out of range. Must be non-negative and less than the size of the collection.\nParameter name: index"},"id":1}`,
	},

	// Good case, valid address
	{
		rpcCall:        `{ "jsonrpc": "2.0", "id": 1, "method": "validateaddress", "params": ["AQVh2pG732YvtNaxEGkQUei3YA4cvo7d2i"] }`,
		method:         "validateaddress_1",
		expectedResult: `{"jsonrpc":"2.0","result":{"address":"AQVh2pG732YvtNaxEGkQUei3YA4cvo7d2i","isvalid":true},"id":1}`,
	},

	// Bad case, invalid address
	{
		rpcCall:        `{ "jsonrpc": "2.0", "id": 1, "method": "validateaddress", "params": ["152f1muMCNa7goXYhYAQC61hxEgGacmncB"] }`,
		method:         "validateaddress_2",
		expectedResult: `{"jsonrpc":"2.0","result":{"address":"152f1muMCNa7goXYhYAQC61hxEgGacmncB","isvalid":false},"id":1}`,
	},

	// Bad case, not string
	{
		rpcCall:        `{ "jsonrpc": "2.0", "id": 1, "method": "validateaddress", "params": [1] }`,
		method:         "validateaddress_3",
		expectedResult: `{"jsonrpc":"2.0","result":{"address":1,"isvalid":false},"id":1}`,
	},

	// Bad case, empty params
	{
		rpcCall:        `{ "jsonrpc": "2.0", "id": 1, "method": "validateaddress", "params": [] }`,
		method:         "validateaddress_4",
		expectedResult: `{"jsonrpc":"2.0","error":{"code":-2146233086,"message":"Index was out of range. Must be non-negative and less than the size of the collection.\nParameter name: index"},"id":1}`,
	},
}

func TestHandler(t *testing.T) {
	// setup rpcServer server
	net := config.ModeUnitTestNet
	configPath := "../../config"
	cfg, err := config.Load(configPath, net)
	require.NoError(t, err, "could not load config")

	chain, err := core.NewBlockchainLevelDB(context.Background(), cfg)
	require.NoError(t, err, "could not create levelDB chain")

	serverConfig := network.NewServerConfig(cfg)
	server := network.NewServer(serverConfig, chain)
	rpcServer := NewServer(chain, cfg.ApplicationConfiguration.RPCPort, server)

	// setup handler
	handler := http.HandlerFunc(rpcServer.requestHandler)

<<<<<<< HEAD
	testRpcCases = append(testRpcCases, tc{
		rpcCall:        `{"jsonrpc": "2.0", "id": 1, "method": "getversion", "params": [] }`,
		method:         "getversion",
		expectedResult: fmt.Sprintf(`{"jsonrpc":"2.0","result":{"port":20333,"nonce":%s,"useragent":"/NEO-GO:/"},"id":1}`, strconv.FormatUint(uint64(server.ID()), 10)),
	},
	)

	for _, tc := range testRpcCases {
=======
	var testCases = []struct {
		rpcCall        string
		method         string
		expectedResult string
	}{
		{`{"jsonrpc": "2.0", "id": 1, "method": "getassetstate", "params": ["602c79718b16e442de58778e148d0b1084e3b2dffd5de6b7b16cee7969282de7"] }`,
			"getassetstate_1",
			`{"jsonrpc":"2.0","result":{"assetId":"0x602c79718b16e442de58778e148d0b1084e3b2dffd5de6b7b16cee7969282de7","assetType":1,"name":"NEOGas","amount":"100000000","available":"0","precision":8,"fee":0,"address":"0x0000000000000000000000000000000000000000","owner":"00","admin":"AWKECj9RD8rS8RPcpCgYVjk1DeYyHwxZm3","issuer":"AFmseVrdL9f9oyCzZefL9tG6UbvhPbdYzM","expiration":0,"is_frozen":false},"id":1}`},

		{`{ "jsonrpc": "2.0", "id": 1, "method": "getassetstate", "params": ["c56f33fc6ecfcd0c225c4ab356fee59390af8560be0e930faebe74a6daff7c9b"] }`,
			"getassetstate_2",
			`{"jsonrpc":"2.0","result":{"assetId":"0xc56f33fc6ecfcd0c225c4ab356fee59390af8560be0e930faebe74a6daff7c9b","assetType":0,"name":"NEO","amount":"100000000","available":"0","precision":0,"fee":0,"address":"0x0000000000000000000000000000000000000000","owner":"00","admin":"Abf2qMs1pzQb8kYk9RuxtUb9jtRKJVuBJt","issuer":"AFmseVrdL9f9oyCzZefL9tG6UbvhPbdYzM","expiration":0,"is_frozen":false},"id":1}`},

		{
			rpcCall:        `{"jsonrpc": "2.0", "id": 1, "method": "getassetstate", "params": ["62c79718b16e442de58778e148d0b1084e3b2dffd5de6b7b16cee7969282de7"] }`,
			method:         "getassetstate_3",
			expectedResult: `{"jsonrpc":"2.0","error":{"code":-32602,"message":"Invalid Params"},"id":1}`,
		},

		{
			rpcCall:        `{"jsonrpc": "2.0", "id": 1, "method": "getassetstate", "params": [123] }`,
			method:         "getassetstate_4",
			expectedResult: `{"jsonrpc":"2.0","error":{"code":-32602,"message":"Invalid Params"},"id":1}`,
		},

		{`{"jsonrpc": "2.0", "id": 1, "method": "getblockhash", "params": [10] }`,
			"getblockhash_1",
			`{"jsonrpc":"2.0","result":"0xd69e7a1f62225a35fed91ca578f33447d93fa0fd2b2f662b957e19c38c1dab1e","id":1}`},

		{
			rpcCall:        `{"jsonrpc": "2.0", "id": 1, "method": "getblockhash", "params": [-2] }`,
			method:         "getblockhash_2",
			expectedResult: `{"jsonrpc":"2.0","error":{"code":-32603,"message":"Internal error","data":"Internal server error"},"id":1}`,
		},

		{`{"jsonrpc": "2.0", "id": 1, "method": "getblock", "params": [10] }`,
			"getblock",
			`{"jsonrpc":"2.0","result":{"version":0,"previousblockhash":"0x7c5b4c8a70336bf68e8679be7c9a2a15f85c0f6d0e14389019dcc3edfab2bb4b","merkleroot":"0xc027979ad29226b7d34523b1439a64a6cf57fe3f4e823e9d3e90d43934783d26","time":1529926220,"height":10,"nonce":8313828522725096825,"next_consensus":"0xbe48d3a3f5d10013ab9ffee489706078714f1ea2","script":{"invocation":"40ac828e1c2a214e4d356fd2eccc7c7be9ef426f8e4ea67a50464e90ca4367e611c4c5247082b85a7d5ed985cfb90b9af2f1195531038f49c63fb6894b517071ea40b22b83d9457ca5c4c5bb2d8d7e95333820611d447bb171ce7b8af3b999d0a5a61c2301cdd645a33a47defd09c0f237a0afc86e9a84c2fe675d701e4015c0302240a6899296660c612736edc22f8d630927649d4ef1301868079032d80aae6cc1e21622f256497a84a71d7afeeef4c124135f611db24a0f7ab3d2a6886f15db7865","verification":"532102103a7f7dd016558597f7960d27c516a4394fd968b9e65155eb4b013e4040406e2102a7bc55fe8684e0119768d104ba30795bdcc86619e864add26156723ed185cd622102b3622bf4017bdfe317c58aed5f4c753f206b7db896046fa7d774bbc4bf7f8dc22103d90c07df63e690ce77912e10ab51acc944b66860237b608c4f8f8309e71ee69954ae"},"tx":[{"type":0,"version":0,"attributes":null,"vin":null,"vout":null,"scripts":null}],"confirmations":12338,"nextblockhash":"0x2b1c78633dae7ab81f64362e0828153079a17b018d779d0406491f84c27b086f","hash":"0xd69e7a1f62225a35fed91ca578f33447d93fa0fd2b2f662b957e19c38c1dab1e"},"id":1}`},

		{`{"jsonrpc": "2.0", "id": 1, "method": "getblockcount", "params": [] }`,
			"getblockcount",
			`{"jsonrpc":"2.0","result":12349,"id":1}`},

		{`{"jsonrpc": "2.0", "id": 1, "method": "getconnectioncount", "params": [] }`,
			"getconnectioncount",
			`{"jsonrpc":"2.0","result":0,"id":1}`},

		{`{"jsonrpc": "2.0", "id": 1, "method": "getversion", "params": [] }`,
			"getversion",
			fmt.Sprintf(`{"jsonrpc":"2.0","result":{"port":20333,"nonce":%s,"useragent":"/NEO-GO:/"},"id":1}`, strconv.FormatUint(uint64(server.ID()), 10))},

		{`{"jsonrpc": "2.0", "id": 1, "method": "getbestblockhash", "params": [] }`,
			"getbestblockhash",
			`{"jsonrpc":"2.0","result":"877f5f2084181b85ce4726ab0a86bea6cc82cdbcb6f2eb59e6b04d27fd10929c","id":1}`},

		{`{"jsonrpc": "2.0", "id": 1, "method": "getpeers", "params": [] }`,
			"getpeers",
			`{"jsonrpc":"2.0","result":{"unconnected":[],"connected":[],"bad":[]},"id":1}`},

		// Good case, valid address
		{
			rpcCall:        `{ "jsonrpc": "2.0", "id": 1, "method": "getaccountstate", "params": ["AK2nJJpJr6o664CWJKi1QRXjqeic2zRp8y"] }`,
			method:         "getaccountstate_1",
			expectedResult: `{"jsonrpc":"2.0","result":{"version":0,"script_hash":"0xe9eed8dc39332032dc22e5d6e86332c50327ba23","frozen":false,"votes":[],"balances":[{"asset":"0x602c79718b16e442de58778e148d0b1084e3b2dffd5de6b7b16cee7969282de7","value":"72099.99960000"},{"asset":"0xc56f33fc6ecfcd0c225c4ab356fee59390af8560be0e930faebe74a6daff7c9b","value":"99989900"}]},"id":1}`,
		},

		// Bad case, invalid address
		{
			rpcCall:        `{ "jsonrpc": "2.0", "id": 1, "method": "getaccountstate", "params": ["AK2nJJpJr6o664CWJKi1QRXjqeic2zR"] }`,
			method:         "getaccountstate_2",
			expectedResult: `{"jsonrpc":"2.0","error":{"code":-32602,"message":"Invalid Params"},"id":1}`,
		},

		// Bad case, not string
		{
			rpcCall:        `{ "jsonrpc": "2.0", "id": 1, "method": "getaccountstate", "params": [123] }`,
			method:         "getaccountstate_3",
			expectedResult: `{"jsonrpc":"2.0","error":{"code":-32602,"message":"Invalid Params"},"id":1}`,
		},

		// Bad case, empty params
		{
			rpcCall:        `{ "jsonrpc": "2.0", "id": 1, "method": "getaccountstate", "params": [] }`,
			method:         "getaccountstate_4",
			expectedResult: `{"jsonrpc":"2.0","error":{"code":-32602,"message":"Invalid Params"},"id":1}`,
		},

		// Good case, valid address
		{
			rpcCall:        `{ "jsonrpc": "2.0", "id": 1, "method": "validateaddress", "params": ["AQVh2pG732YvtNaxEGkQUei3YA4cvo7d2i"] }`,
			method:         "validateaddress_1",
			expectedResult: `{"jsonrpc":"2.0","result":{"address":"AQVh2pG732YvtNaxEGkQUei3YA4cvo7d2i","isvalid":true},"id":1}`,
		},

		// Bad case, invalid address
		{
			rpcCall:        `{ "jsonrpc": "2.0", "id": 1, "method": "validateaddress", "params": ["152f1muMCNa7goXYhYAQC61hxEgGacmncB"] }`,
			method:         "validateaddress_2",
			expectedResult: `{"jsonrpc":"2.0","result":{"address":"152f1muMCNa7goXYhYAQC61hxEgGacmncB","isvalid":false},"id":1}`,
		},

		// Bad case, not string
		{
			rpcCall:        `{ "jsonrpc": "2.0", "id": 1, "method": "validateaddress", "params": [1] }`,
			method:         "validateaddress_3",
			expectedResult: `{"jsonrpc":"2.0","result":{"address":1,"isvalid":false},"id":1}`,
		},

		// Bad case, empty params
		{
			rpcCall:        `{ "jsonrpc": "2.0", "id": 1, "method": "validateaddress", "params": [] }`,
			method:         "validateaddress_4",
			expectedResult: `{"jsonrpc":"2.0","error":{"code":-32602,"message":"Invalid Params"},"id":1}`,
		},
	}
	for _, tc := range testCases {
>>>>>>> 20bb05b3
		t.Run(fmt.Sprintf("method: %s, rpc call: %s", tc.method, tc.rpcCall), func(t *testing.T) {

			req := httptest.NewRequest("POST", "http://0.0.0.0:20333/", strings.NewReader(tc.rpcCall))
			req.Header.Set("Content-Type", "application/json")

			w := httptest.NewRecorder()
			handler(w, req)
			resp := w.Result()
			body, err := ioutil.ReadAll(resp.Body)
			assert.NoErrorf(t, err, "could not read response from the request: %s", tc.rpcCall)
			assert.Equal(t, tc.expectedResult, string(bytes.TrimSpace(body)))
		})

	}
}<|MERGE_RESOLUTION|>--- conflicted
+++ resolved
@@ -34,21 +34,27 @@
 		"getassetstate_2",
 		`{"jsonrpc":"2.0","result":{"assetId":"0xc56f33fc6ecfcd0c225c4ab356fee59390af8560be0e930faebe74a6daff7c9b","assetType":0,"name":"NEO","amount":"100000000","available":"0","precision":0,"fee":0,"address":"0x0000000000000000000000000000000000000000","owner":"00","admin":"Abf2qMs1pzQb8kYk9RuxtUb9jtRKJVuBJt","issuer":"AFmseVrdL9f9oyCzZefL9tG6UbvhPbdYzM","expiration":0,"is_frozen":false},"id":1}`},
 
-	{`{"jsonrpc": "2.0", "id": 1, "method": "getassetstate", "params": ["62c79718b16e442de58778e148d0b1084e3b2dffd5de6b7b16cee7969282de7"] }`,
-		"getassetstate_3",
-		`{"jsonrpc":"2.0","error":{"code":-32602,"message":"Invalid Params","data":"unable to decode 62c79718b16e442de58778e148d0b1084e3b2dffd5de6b7b16cee7969282de7 to Uint256: expected string size of 64 got 63"},"id":1}`},
-
-	{`{"jsonrpc": "2.0", "id": 1, "method": "getassetstate", "params": [123] }`,
-		"getassetstate_4",
-		`{"jsonrpc":"2.0","error":{"code":-2146233033,"message":"One of the identified items was in an invalid format."},"id":1}`},
+	{
+			rpcCall:        `{"jsonrpc": "2.0", "id": 1, "method": "getassetstate", "params": ["62c79718b16e442de58778e148d0b1084e3b2dffd5de6b7b16cee7969282de7"] }`,
+			method:         "getassetstate_3",
+			expectedResult: `{"jsonrpc":"2.0","error":{"code":-32602,"message":"Invalid Params"},"id":1}`,
+	},
+
+	{
+			rpcCall:        `{"jsonrpc": "2.0", "id": 1, "method": "getassetstate", "params": [123] }`,
+			method:         "getassetstate_4",
+			expectedResult: `{"jsonrpc":"2.0","error":{"code":-32602,"message":"Invalid Params"},"id":1}`,
+	},
 
 	{`{"jsonrpc": "2.0", "id": 1, "method": "getblockhash", "params": [10] }`,
 		"getblockhash_1",
 		`{"jsonrpc":"2.0","result":"0xd69e7a1f62225a35fed91ca578f33447d93fa0fd2b2f662b957e19c38c1dab1e","id":1}`},
-
-	{`{"jsonrpc": "2.0", "id": 1, "method": "getblockhash", "params": [-2] }`,
-		"getblockhash_2",
-		`{"jsonrpc":"2.0","error":{"code":-32602,"message":"Invalid Params","data":"Param at index 0 should be greater than or equal to 0 and less then or equal to current block height, got: -2"},"id":1}`},
+  
+  {
+			rpcCall:        `{"jsonrpc": "2.0", "id": 1, "method": "getblockhash", "params": [-2] }`,
+			method:         "getblockhash_2",
+			expectedResult: `{"jsonrpc":"2.0","error":{"code":-32603,"message":"Internal error","data":"Internal server error"},"id":1}`,
+  },
 
 	{`{"jsonrpc": "2.0", "id": 1, "method": "getblock", "params": [10] }`,
 		"getblock",
@@ -149,23 +155,23 @@
 
 	// Bad case, invalid address
 	{
-		rpcCall:        `{ "jsonrpc": "2.0", "id": 1, "method": "getaccountstate", "params": ["AK2nJJpJr6o664CWJKi1QRXjqeic2zR"] }`,
-		method:         "getaccountstate_2",
-		expectedResult: `{"jsonrpc":"2.0","error":{"code":-32602,"message":"Invalid Params","data":"unable to decode AK2nJJpJr6o664CWJKi1QRXjqeic2zR to Uint160: invalid base-58 check string: invalid checksum."},"id":1}`,
+    rpcCall:        `{ "jsonrpc": "2.0", "id": 1, "method": "getaccountstate", "params": ["AK2nJJpJr6o664CWJKi1QRXjqeic2zR"] }`,
+    method:         "getaccountstate_2",
+    expectedResult: `{"jsonrpc":"2.0","error":{"code":-32602,"message":"Invalid Params"},"id":1}`,
 	},
 
 	// Bad case, not string
 	{
-		rpcCall:        `{ "jsonrpc": "2.0", "id": 1, "method": "getaccountstate", "params": [123] }`,
-		method:         "getaccountstate_3",
-		expectedResult: `{"jsonrpc":"2.0","error":{"code":-2146233033,"message":"One of the identified items was in an invalid format."},"id":1}`,
+    rpcCall:        `{ "jsonrpc": "2.0", "id": 1, "method": "getaccountstate", "params": [123] }`,
+    method:         "getaccountstate_3",
+    expectedResult: `{"jsonrpc":"2.0","error":{"code":-32602,"message":"Invalid Params"},"id":1}`,
 	},
 
 	// Bad case, empty params
 	{
-		rpcCall:        `{ "jsonrpc": "2.0", "id": 1, "method": "getaccountstate", "params": [] }`,
-		method:         "getaccountstate_4",
-		expectedResult: `{"jsonrpc":"2.0","error":{"code":-2146233086,"message":"Index was out of range. Must be non-negative and less than the size of the collection.\nParameter name: index"},"id":1}`,
+    rpcCall:        `{ "jsonrpc": "2.0", "id": 1, "method": "getaccountstate", "params": [] }`,
+    method:         "getaccountstate_4",
+    expectedResult: `{"jsonrpc":"2.0","error":{"code":-32602,"message":"Invalid Params"},"id":1}`,
 	},
 
 	// Good case, valid address
@@ -190,11 +196,11 @@
 	},
 
 	// Bad case, empty params
-	{
-		rpcCall:        `{ "jsonrpc": "2.0", "id": 1, "method": "validateaddress", "params": [] }`,
-		method:         "validateaddress_4",
-		expectedResult: `{"jsonrpc":"2.0","error":{"code":-2146233086,"message":"Index was out of range. Must be non-negative and less than the size of the collection.\nParameter name: index"},"id":1}`,
-	},
+  {
+    rpcCall:        `{ "jsonrpc": "2.0", "id": 1, "method": "validateaddress", "params": [] }`,
+    method:         "validateaddress_4",
+    expectedResult: `{"jsonrpc":"2.0","error":{"code":-32602,"message":"Invalid Params"},"id":1}`,
+  },
 }
 
 func TestHandler(t *testing.T) {
@@ -214,7 +220,6 @@
 	// setup handler
 	handler := http.HandlerFunc(rpcServer.requestHandler)
 
-<<<<<<< HEAD
 	testRpcCases = append(testRpcCases, tc{
 		rpcCall:        `{"jsonrpc": "2.0", "id": 1, "method": "getversion", "params": [] }`,
 		method:         "getversion",
@@ -222,125 +227,7 @@
 	},
 	)
 
-	for _, tc := range testRpcCases {
-=======
-	var testCases = []struct {
-		rpcCall        string
-		method         string
-		expectedResult string
-	}{
-		{`{"jsonrpc": "2.0", "id": 1, "method": "getassetstate", "params": ["602c79718b16e442de58778e148d0b1084e3b2dffd5de6b7b16cee7969282de7"] }`,
-			"getassetstate_1",
-			`{"jsonrpc":"2.0","result":{"assetId":"0x602c79718b16e442de58778e148d0b1084e3b2dffd5de6b7b16cee7969282de7","assetType":1,"name":"NEOGas","amount":"100000000","available":"0","precision":8,"fee":0,"address":"0x0000000000000000000000000000000000000000","owner":"00","admin":"AWKECj9RD8rS8RPcpCgYVjk1DeYyHwxZm3","issuer":"AFmseVrdL9f9oyCzZefL9tG6UbvhPbdYzM","expiration":0,"is_frozen":false},"id":1}`},
-
-		{`{ "jsonrpc": "2.0", "id": 1, "method": "getassetstate", "params": ["c56f33fc6ecfcd0c225c4ab356fee59390af8560be0e930faebe74a6daff7c9b"] }`,
-			"getassetstate_2",
-			`{"jsonrpc":"2.0","result":{"assetId":"0xc56f33fc6ecfcd0c225c4ab356fee59390af8560be0e930faebe74a6daff7c9b","assetType":0,"name":"NEO","amount":"100000000","available":"0","precision":0,"fee":0,"address":"0x0000000000000000000000000000000000000000","owner":"00","admin":"Abf2qMs1pzQb8kYk9RuxtUb9jtRKJVuBJt","issuer":"AFmseVrdL9f9oyCzZefL9tG6UbvhPbdYzM","expiration":0,"is_frozen":false},"id":1}`},
-
-		{
-			rpcCall:        `{"jsonrpc": "2.0", "id": 1, "method": "getassetstate", "params": ["62c79718b16e442de58778e148d0b1084e3b2dffd5de6b7b16cee7969282de7"] }`,
-			method:         "getassetstate_3",
-			expectedResult: `{"jsonrpc":"2.0","error":{"code":-32602,"message":"Invalid Params"},"id":1}`,
-		},
-
-		{
-			rpcCall:        `{"jsonrpc": "2.0", "id": 1, "method": "getassetstate", "params": [123] }`,
-			method:         "getassetstate_4",
-			expectedResult: `{"jsonrpc":"2.0","error":{"code":-32602,"message":"Invalid Params"},"id":1}`,
-		},
-
-		{`{"jsonrpc": "2.0", "id": 1, "method": "getblockhash", "params": [10] }`,
-			"getblockhash_1",
-			`{"jsonrpc":"2.0","result":"0xd69e7a1f62225a35fed91ca578f33447d93fa0fd2b2f662b957e19c38c1dab1e","id":1}`},
-
-		{
-			rpcCall:        `{"jsonrpc": "2.0", "id": 1, "method": "getblockhash", "params": [-2] }`,
-			method:         "getblockhash_2",
-			expectedResult: `{"jsonrpc":"2.0","error":{"code":-32603,"message":"Internal error","data":"Internal server error"},"id":1}`,
-		},
-
-		{`{"jsonrpc": "2.0", "id": 1, "method": "getblock", "params": [10] }`,
-			"getblock",
-			`{"jsonrpc":"2.0","result":{"version":0,"previousblockhash":"0x7c5b4c8a70336bf68e8679be7c9a2a15f85c0f6d0e14389019dcc3edfab2bb4b","merkleroot":"0xc027979ad29226b7d34523b1439a64a6cf57fe3f4e823e9d3e90d43934783d26","time":1529926220,"height":10,"nonce":8313828522725096825,"next_consensus":"0xbe48d3a3f5d10013ab9ffee489706078714f1ea2","script":{"invocation":"40ac828e1c2a214e4d356fd2eccc7c7be9ef426f8e4ea67a50464e90ca4367e611c4c5247082b85a7d5ed985cfb90b9af2f1195531038f49c63fb6894b517071ea40b22b83d9457ca5c4c5bb2d8d7e95333820611d447bb171ce7b8af3b999d0a5a61c2301cdd645a33a47defd09c0f237a0afc86e9a84c2fe675d701e4015c0302240a6899296660c612736edc22f8d630927649d4ef1301868079032d80aae6cc1e21622f256497a84a71d7afeeef4c124135f611db24a0f7ab3d2a6886f15db7865","verification":"532102103a7f7dd016558597f7960d27c516a4394fd968b9e65155eb4b013e4040406e2102a7bc55fe8684e0119768d104ba30795bdcc86619e864add26156723ed185cd622102b3622bf4017bdfe317c58aed5f4c753f206b7db896046fa7d774bbc4bf7f8dc22103d90c07df63e690ce77912e10ab51acc944b66860237b608c4f8f8309e71ee69954ae"},"tx":[{"type":0,"version":0,"attributes":null,"vin":null,"vout":null,"scripts":null}],"confirmations":12338,"nextblockhash":"0x2b1c78633dae7ab81f64362e0828153079a17b018d779d0406491f84c27b086f","hash":"0xd69e7a1f62225a35fed91ca578f33447d93fa0fd2b2f662b957e19c38c1dab1e"},"id":1}`},
-
-		{`{"jsonrpc": "2.0", "id": 1, "method": "getblockcount", "params": [] }`,
-			"getblockcount",
-			`{"jsonrpc":"2.0","result":12349,"id":1}`},
-
-		{`{"jsonrpc": "2.0", "id": 1, "method": "getconnectioncount", "params": [] }`,
-			"getconnectioncount",
-			`{"jsonrpc":"2.0","result":0,"id":1}`},
-
-		{`{"jsonrpc": "2.0", "id": 1, "method": "getversion", "params": [] }`,
-			"getversion",
-			fmt.Sprintf(`{"jsonrpc":"2.0","result":{"port":20333,"nonce":%s,"useragent":"/NEO-GO:/"},"id":1}`, strconv.FormatUint(uint64(server.ID()), 10))},
-
-		{`{"jsonrpc": "2.0", "id": 1, "method": "getbestblockhash", "params": [] }`,
-			"getbestblockhash",
-			`{"jsonrpc":"2.0","result":"877f5f2084181b85ce4726ab0a86bea6cc82cdbcb6f2eb59e6b04d27fd10929c","id":1}`},
-
-		{`{"jsonrpc": "2.0", "id": 1, "method": "getpeers", "params": [] }`,
-			"getpeers",
-			`{"jsonrpc":"2.0","result":{"unconnected":[],"connected":[],"bad":[]},"id":1}`},
-
-		// Good case, valid address
-		{
-			rpcCall:        `{ "jsonrpc": "2.0", "id": 1, "method": "getaccountstate", "params": ["AK2nJJpJr6o664CWJKi1QRXjqeic2zRp8y"] }`,
-			method:         "getaccountstate_1",
-			expectedResult: `{"jsonrpc":"2.0","result":{"version":0,"script_hash":"0xe9eed8dc39332032dc22e5d6e86332c50327ba23","frozen":false,"votes":[],"balances":[{"asset":"0x602c79718b16e442de58778e148d0b1084e3b2dffd5de6b7b16cee7969282de7","value":"72099.99960000"},{"asset":"0xc56f33fc6ecfcd0c225c4ab356fee59390af8560be0e930faebe74a6daff7c9b","value":"99989900"}]},"id":1}`,
-		},
-
-		// Bad case, invalid address
-		{
-			rpcCall:        `{ "jsonrpc": "2.0", "id": 1, "method": "getaccountstate", "params": ["AK2nJJpJr6o664CWJKi1QRXjqeic2zR"] }`,
-			method:         "getaccountstate_2",
-			expectedResult: `{"jsonrpc":"2.0","error":{"code":-32602,"message":"Invalid Params"},"id":1}`,
-		},
-
-		// Bad case, not string
-		{
-			rpcCall:        `{ "jsonrpc": "2.0", "id": 1, "method": "getaccountstate", "params": [123] }`,
-			method:         "getaccountstate_3",
-			expectedResult: `{"jsonrpc":"2.0","error":{"code":-32602,"message":"Invalid Params"},"id":1}`,
-		},
-
-		// Bad case, empty params
-		{
-			rpcCall:        `{ "jsonrpc": "2.0", "id": 1, "method": "getaccountstate", "params": [] }`,
-			method:         "getaccountstate_4",
-			expectedResult: `{"jsonrpc":"2.0","error":{"code":-32602,"message":"Invalid Params"},"id":1}`,
-		},
-
-		// Good case, valid address
-		{
-			rpcCall:        `{ "jsonrpc": "2.0", "id": 1, "method": "validateaddress", "params": ["AQVh2pG732YvtNaxEGkQUei3YA4cvo7d2i"] }`,
-			method:         "validateaddress_1",
-			expectedResult: `{"jsonrpc":"2.0","result":{"address":"AQVh2pG732YvtNaxEGkQUei3YA4cvo7d2i","isvalid":true},"id":1}`,
-		},
-
-		// Bad case, invalid address
-		{
-			rpcCall:        `{ "jsonrpc": "2.0", "id": 1, "method": "validateaddress", "params": ["152f1muMCNa7goXYhYAQC61hxEgGacmncB"] }`,
-			method:         "validateaddress_2",
-			expectedResult: `{"jsonrpc":"2.0","result":{"address":"152f1muMCNa7goXYhYAQC61hxEgGacmncB","isvalid":false},"id":1}`,
-		},
-
-		// Bad case, not string
-		{
-			rpcCall:        `{ "jsonrpc": "2.0", "id": 1, "method": "validateaddress", "params": [1] }`,
-			method:         "validateaddress_3",
-			expectedResult: `{"jsonrpc":"2.0","result":{"address":1,"isvalid":false},"id":1}`,
-		},
-
-		// Bad case, empty params
-		{
-			rpcCall:        `{ "jsonrpc": "2.0", "id": 1, "method": "validateaddress", "params": [] }`,
-			method:         "validateaddress_4",
-			expectedResult: `{"jsonrpc":"2.0","error":{"code":-32602,"message":"Invalid Params"},"id":1}`,
-		},
-	}
 	for _, tc := range testCases {
->>>>>>> 20bb05b3
 		t.Run(fmt.Sprintf("method: %s, rpc call: %s", tc.method, tc.rpcCall), func(t *testing.T) {
 
 			req := httptest.NewRequest("POST", "http://0.0.0.0:20333/", strings.NewReader(tc.rpcCall))
