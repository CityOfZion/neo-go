package core

import (
	"bytes"
	"crypto/sha256"
	"encoding/binary"
	"fmt"
	"io"

	"github.com/CityOfZion/neo-go/pkg/core/transaction"
	"github.com/CityOfZion/neo-go/pkg/util"
)

// BlockBase holds the base info of a block
type BlockBase struct {
	// Version of the block.
	Version uint32 `json:"version"`

	// hash of the previous block.
	PrevHash util.Uint256 `json:"previousblockhash"`

	// Root hash of a transaction list.
	MerkleRoot util.Uint256 `json:"merkleroot"`

	// The time stamp of each block must be later than previous block's time stamp.
	// Generally the difference of two block's time stamp is about 15 seconds and imprecision is allowed.
<<<<<<< HEAD
	Timestamp uint32

	// index/height of the block
	// The height of the block must be exactly equal to the height of the previous block plus 1.
	Index uint32

	// Random number also known as the nonce.
	ConsensusData uint64

	// Contract addresss of the next miner.
	NextConsensus util.Uint160
=======
	// The height of the block must be exactly equal to the height of the previous block plus 1.
	Timestamp uint32 `json:"time"`

	// index/height of the block
	Index uint32 `json:"height"`

	// Random number also called nonce
	ConsensusData uint64 `json:"nonce"`

	// Contract addresss of the next miner
	NextConsensus util.Uint160 `json:"nextminer"`
>>>>>>> ad9333c7

	// Padding that is fixed to 1
	_ uint8

	// Script used to validate the block
	Script *transaction.Witness `json:"script"`

	// hash of this block, created when binary encoded.
	hash util.Uint256
}

// Verify verifies the integrity of the BlockBase.
func (b *BlockBase) Verify() bool {
	// TODO: Need a persisted blockchain for this.
	return true
}

// Hash return the hash of the block.
func (b *BlockBase) Hash() util.Uint256 {
	if b.hash.Equals(util.Uint256{}) {
		b.createHash()
	}
	return b.hash
}

// DecodeBinary implements the payload interface.
func (b *BlockBase) DecodeBinary(r io.Reader) error {
	if err := b.decodeHashableFields(r); err != nil {
		return err
	}

	var padding uint8
	if err := binary.Read(r, binary.LittleEndian, &padding); err != nil {
		return err
	}
	if padding != 1 {
		return fmt.Errorf("format error: padding must equal 1 got %d", padding)
	}

	b.Script = &transaction.Witness{}
	return b.Script.DecodeBinary(r)
}

// EncodeBinary implements the Payload interface
func (b *BlockBase) EncodeBinary(w io.Writer) error {
	if err := b.encodeHashableFields(w); err != nil {
		return err
	}
	if err := binary.Write(w, binary.LittleEndian, uint8(1)); err != nil {
		return err
	}
	return b.Script.EncodeBinary(w)
}

// createHash creates the hash of the block.
// When calculating the hash value of the block, instead of calculating the entire block,
// only first seven fields in the block head will be calculated, which are
// version, PrevBlock, MerkleRoot, timestamp, and height, the nonce, NextMiner.
// Since MerkleRoot already contains the hash value of all transactions,
// the modification of transaction will influence the hash value of the block.
func (b *BlockBase) createHash() error {
	buf := new(bytes.Buffer)
	if err := b.encodeHashableFields(buf); err != nil {
		return err
	}

	// Double hash the encoded fields.
	var hash util.Uint256
	hash = sha256.Sum256(buf.Bytes())
	hash = sha256.Sum256(hash.Bytes())
	b.hash = hash

	return nil
}

// encodeHashableFields will only encode the fields used for hashing.
// see Hash() for more information about the fields.
func (b *BlockBase) encodeHashableFields(w io.Writer) error {
	if err := binary.Write(w, binary.LittleEndian, b.Version); err != nil {
		return err
	}
	if err := binary.Write(w, binary.LittleEndian, b.PrevHash); err != nil {
		return err
	}
	if err := binary.Write(w, binary.LittleEndian, b.MerkleRoot); err != nil {
		return err
	}
	if err := binary.Write(w, binary.LittleEndian, b.Timestamp); err != nil {
		return err
	}
	if err := binary.Write(w, binary.LittleEndian, b.Index); err != nil {
		return err
	}
	if err := binary.Write(w, binary.LittleEndian, b.ConsensusData); err != nil {
		return err
	}
	return binary.Write(w, binary.LittleEndian, b.NextConsensus)
}

// decodeHashableFields will only decode the fields used for hashing.
// see Hash() for more information about the fields.
func (b *BlockBase) decodeHashableFields(r io.Reader) error {
	if err := binary.Read(r, binary.LittleEndian, &b.Version); err != nil {
		return err
	}
	if err := binary.Read(r, binary.LittleEndian, &b.PrevHash); err != nil {
		return err
	}
	if err := binary.Read(r, binary.LittleEndian, &b.MerkleRoot); err != nil {
		return err
	}
	if err := binary.Read(r, binary.LittleEndian, &b.Timestamp); err != nil {
		return err
	}
	if err := binary.Read(r, binary.LittleEndian, &b.Index); err != nil {
		return err
	}
	if err := binary.Read(r, binary.LittleEndian, &b.ConsensusData); err != nil {
		return err
	}
	if err := binary.Read(r, binary.LittleEndian, &b.NextConsensus); err != nil {
		return err
	}

	// Make the hash of the block here so we dont need to do this
	// again.
	return b.createHash()
}<|MERGE_RESOLUTION|>--- conflicted
+++ resolved
@@ -24,19 +24,6 @@
 
 	// The time stamp of each block must be later than previous block's time stamp.
 	// Generally the difference of two block's time stamp is about 15 seconds and imprecision is allowed.
-<<<<<<< HEAD
-	Timestamp uint32
-
-	// index/height of the block
-	// The height of the block must be exactly equal to the height of the previous block plus 1.
-	Index uint32
-
-	// Random number also known as the nonce.
-	ConsensusData uint64
-
-	// Contract addresss of the next miner.
-	NextConsensus util.Uint160
-=======
 	// The height of the block must be exactly equal to the height of the previous block plus 1.
 	Timestamp uint32 `json:"time"`
 
@@ -48,7 +35,6 @@
 
 	// Contract addresss of the next miner
 	NextConsensus util.Uint160 `json:"nextminer"`
->>>>>>> ad9333c7
 
 	// Padding that is fixed to 1
 	_ uint8
