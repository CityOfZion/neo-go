--- conflicted
+++ resolved
@@ -118,7 +118,6 @@
 
 }
 
-<<<<<<< HEAD
 func TestDivOp(t *testing.T) {
 
 	v := VM{}
@@ -128,7 +127,55 @@
 		t.Fail()
 	}
 	b, err := stack.NewInt(big.NewInt(4))
-=======
+	if err != nil {
+		t.Fail()
+	}
+
+	ctx := stack.NewContext([]byte{})
+	ctx.Estack.Push(a).Push(b)
+
+	v.executeOp(stack.DIV, ctx)
+
+	// Stack should have one item
+	assert.Equal(t, 1, ctx.Estack.Len())
+
+	item, err := ctx.Estack.PopInt()
+	if err != nil {
+		t.Fail()
+	}
+  
+	assert.Equal(t, int64(2), item.Value().Int64())
+}
+
+func TestModOp(t *testing.T) {
+
+	v := VM{}
+
+	a, err := stack.NewInt(big.NewInt(15))
+	if err != nil {
+		t.Fail()
+	}
+	b, err := stack.NewInt(big.NewInt(4))
+	if err != nil {
+		t.Fail()
+	}
+
+	ctx := stack.NewContext([]byte{})
+	ctx.Estack.Push(a).Push(b)
+
+	v.executeOp(stack.MOD, ctx)
+
+	// Stack should have one item
+	assert.Equal(t, 1, ctx.Estack.Len())
+
+	item, err := ctx.Estack.PopInt()
+	if err != nil {
+		t.Fail()
+	}
+
+	assert.Equal(t, int64(3), item.Value().Int64())
+}
+
 func TestNzOp(t *testing.T) {
 
 	v := VM{}
@@ -152,7 +199,6 @@
 	}
 
 	assert.Equal(t, true, item.Value())
-
 }
 
 func TestMulOp(t *testing.T) {
@@ -164,45 +210,24 @@
 		t.Fail()
 	}
 	b, err := stack.NewInt(big.NewInt(20))
->>>>>>> 139b7707
-	if err != nil {
-		t.Fail()
-	}
-
-	ctx := stack.NewContext([]byte{})
-	ctx.Estack.Push(a).Push(b)
-
-<<<<<<< HEAD
-	v.executeOp(stack.DIV, ctx)
-=======
+	if err != nil {
+		t.Fail()
+	}
+
+	ctx := stack.NewContext([]byte{})
+	ctx.Estack.Push(a).Push(b)
+
 	v.executeOp(stack.MUL, ctx)
->>>>>>> 139b7707
-
-	// Stack should have one item
-	assert.Equal(t, 1, ctx.Estack.Len())
-
-	item, err := ctx.Estack.PopInt()
-	if err != nil {
-		t.Fail()
-	}
-
-<<<<<<< HEAD
-	assert.Equal(t, int64(2), item.Value().Int64())
-
-}
-
-func TestModOp(t *testing.T) {
-
-	v := VM{}
-
-	a, err := stack.NewInt(big.NewInt(15))
-	if err != nil {
-		t.Fail()
-	}
-	b, err := stack.NewInt(big.NewInt(4))
-=======
+
+	// Stack should have one item
+	assert.Equal(t, 1, ctx.Estack.Len())
+
+	item, err := ctx.Estack.PopInt()
+	if err != nil {
+		t.Fail()
+	}
+
 	assert.Equal(t, int64(400), item.Value().Int64())
-
 }
 
 func TestAbsOp(t *testing.T) {
@@ -223,17 +248,10 @@
 	assert.Equal(t, 1, ctx.Estack.Len())
 
 	item, err := ctx.Estack.PopInt()
->>>>>>> 139b7707
-	if err != nil {
-		t.Fail()
-	}
-
-<<<<<<< HEAD
-	ctx := stack.NewContext([]byte{})
-	ctx.Estack.Push(a).Push(b)
-
-	v.executeOp(stack.MOD, ctx)
-=======
+	if err != nil {
+		t.Fail()
+	}
+
 	assert.Equal(t, int64(20), item.Value().Int64())
 }
 
@@ -272,20 +290,15 @@
 	ctx.Estack.Push(a)
 
 	v.executeOp(stack.SIGN, ctx)
->>>>>>> 139b7707
-
-	// Stack should have one item
-	assert.Equal(t, 1, ctx.Estack.Len())
-
-	item, err := ctx.Estack.PopInt()
-	if err != nil {
-		t.Fail()
-	}
-
-<<<<<<< HEAD
-	assert.Equal(t, int64(3), item.Value().Int64())
-
-=======
+
+	// Stack should have one item
+	assert.Equal(t, 1, ctx.Estack.Len())
+
+	item, err := ctx.Estack.PopInt()
+	if err != nil {
+		t.Fail()
+	}
+
 	assert.Equal(t, int64(-1), item.Value().Int64())
 }
 
@@ -312,5 +325,4 @@
 	}
 
 	assert.Equal(t, int64(20), item.Value().Int64())
->>>>>>> 139b7707
 }