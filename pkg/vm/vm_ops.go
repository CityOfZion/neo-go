package vm

import "github.com/CityOfZion/neo-go/pkg/vm/stack"

type stackInfo func(op stack.Instruction, ctx *stack.Context, istack *stack.Invocation, rstack *stack.RandomAccess) (Vmstate, error)

var opFunc = map[stack.Instruction]stackInfo{
	stack.INC:         Inc,
	stack.DEC:         Dec,
<<<<<<< HEAD
	stack.ABS:         Abs,
	stack.NOT:         Not,
=======
	stack.SIGN:        Sign,
	stack.NEGATE:      Negate,
>>>>>>> 14e0ab48
	stack.ADD:         Add,
	stack.SUB:         Sub,
	stack.PUSHBYTES1:  PushNBytes,
	stack.PUSHBYTES75: PushNBytes,
	stack.RET:         RET,
	stack.EQUAL:       EQUAL,
	stack.THROWIFNOT:  THROWIFNOT,
	stack.THROW:       THROW,
}

func init() {
	for i := int(stack.PUSHBYTES1); i <= int(stack.PUSHBYTES75); i++ {
		opFunc[stack.Instruction(i)] = PushNBytes
	}
}<|MERGE_RESOLUTION|>--- conflicted
+++ resolved
@@ -7,13 +7,10 @@
 var opFunc = map[stack.Instruction]stackInfo{
 	stack.INC:         Inc,
 	stack.DEC:         Dec,
-<<<<<<< HEAD
 	stack.ABS:         Abs,
 	stack.NOT:         Not,
-=======
 	stack.SIGN:        Sign,
 	stack.NEGATE:      Negate,
->>>>>>> 14e0ab48
 	stack.ADD:         Add,
 	stack.SUB:         Sub,
 	stack.PUSHBYTES1:  PushNBytes,
