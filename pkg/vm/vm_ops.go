--- conflicted
+++ resolved
@@ -5,12 +5,10 @@
 type stackInfo func(op stack.Instruction, ctx *stack.Context, istack *stack.Invocation, rstack *stack.RandomAccess) (Vmstate, error)
 
 var opFunc = map[stack.Instruction]stackInfo{
-<<<<<<< HEAD
 	stack.HASH256:     HASH256,
 	stack.HASH160:     HASH160,
 	stack.SHA256:      SHA256,
 	stack.SHA1:        SHA1,
-=======
 	stack.XOR:         Xor,
 	stack.OR:          Or,
 	stack.AND:         And,
@@ -18,7 +16,6 @@
 	stack.MIN:         Min,
 	stack.MAX:         Max,
 	stack.WITHIN:      Within,
->>>>>>> b50411b0
 	stack.NUMEQUAL:    NumEqual,
 	stack.NUMNOTEQUAL: NumNotEqual,
 	stack.BOOLAND:     BoolAnd,
