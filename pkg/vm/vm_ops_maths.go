--- conflicted
+++ resolved
@@ -94,7 +94,6 @@
 	return NONE, nil
 }
 
-<<<<<<< HEAD
 // Div divides one stack Item by an other.
 // Returns an error if either items cannot be casted to an integer
 // or if the division of the integers cannot be performed.
@@ -105,7 +104,34 @@
 		return FAULT, err
 	}
 	res, err := operandB.Div(operandA)
-=======
+	if err != nil {
+		return FAULT, err
+	}
+
+	ctx.Estack.Push(res)
+
+	return NONE, nil
+}
+
+// Mod returns the mod of two stack Items.
+// Returns an error if either items cannot be casted to an integer
+// or if the mode of the integers cannot be performed.
+func Mod(op stack.Instruction, ctx *stack.Context, istack *stack.Invocation, rstack *stack.RandomAccess) (Vmstate, error) {
+
+	operandA, operandB, err := popTwoIntegers(ctx)
+	if err != nil {
+		return FAULT, err
+	}
+	res, err := operandB.Mod(operandA)
+	if err != nil {
+		return FAULT, err
+	}
+
+	ctx.Estack.Push(res)
+
+	return NONE, nil
+}
+
 // Nz pops an integer from the stack.
 // Then pushes a boolean to the stack which evaluates to true
 // iff the integer was not zero.
@@ -119,52 +145,34 @@
 	}
 
 	b, err := i.Boolean()
->>>>>>> 139b7707
-	if err != nil {
-		return FAULT, err
-	}
-
-<<<<<<< HEAD
-	ctx.Estack.Push(res)
-=======
+	if err != nil {
+		return FAULT, err
+	}
+
 	ctx.Estack.Push(b)
->>>>>>> 139b7707
-
-	return NONE, nil
-}
-
-<<<<<<< HEAD
-// Mod returns the mod of two stack Items.
-// Returns an error if either items cannot be casted to an integer
-// or if the mode of the integers cannot be performed.
-func Mod(op stack.Instruction, ctx *stack.Context, istack *stack.Invocation, rstack *stack.RandomAccess) (Vmstate, error) {
-=======
+
+	return NONE, nil
+}
+
 // Mul multiplies two stack Items together.
 // Returns an error if either items cannot be casted to an integer
 // or if integers cannot be multiplied together.
 func Mul(op stack.Instruction, ctx *stack.Context, istack *stack.Invocation, rstack *stack.RandomAccess) (Vmstate, error) {
->>>>>>> 139b7707
-
-	operandA, operandB, err := popTwoIntegers(ctx)
-	if err != nil {
-		return FAULT, err
-	}
-<<<<<<< HEAD
-	res, err := operandB.Mod(operandA)
-=======
+
+	operandA, operandB, err := popTwoIntegers(ctx)
+	if err != nil {
+		return FAULT, err
+	}
 	res, err := operandA.Mul(operandB)
->>>>>>> 139b7707
-	if err != nil {
-		return FAULT, err
-	}
-
-	ctx.Estack.Push(res)
-
-	return NONE, nil
-}
-
-<<<<<<< HEAD
-=======
+	if err != nil {
+		return FAULT, err
+	}
+
+	ctx.Estack.Push(res)
+
+	return NONE, nil
+}
+
 // Abs pops an integer off of the stack and pushes its absolute value onto the stack.
 // Returns an error if the popped value is not an integer or if the absolute value cannot be taken
 func Abs(op stack.Instruction, ctx *stack.Context, istack *stack.Invocation, rstack *stack.RandomAccess) (Vmstate, error) {
@@ -239,7 +247,6 @@
 	return NONE, nil
 }
 
->>>>>>> 139b7707
 func popTwoIntegers(ctx *stack.Context) (*stack.Int, *stack.Int, error) {
 	operandA, err := ctx.Estack.PopInt()
 	if err != nil {
