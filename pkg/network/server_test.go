--- conflicted
+++ resolved
@@ -15,12 +15,7 @@
 	p := NewLocalPeer(s)
 
 	version := payload.NewVersion(1337, 1, "/NEO:0.0.0/", 0, true)
-<<<<<<< HEAD
-	msg := newMessage(ModePrivNet, cmdVersion, version)
-	if err := s.handleVersionCmd(msg, p); err == nil {
-=======
 	if err := s.handleVersionCmd(version, p); err == nil {
->>>>>>> b6d8271b
 		t.Fatal("expected error got nil")
 	}
 }
@@ -32,12 +27,7 @@
 	p := NewLocalPeer(s)
 
 	version := payload.NewVersion(s.id, 1, "/NEO:0.0.0/", 0, true)
-<<<<<<< HEAD
-	msg := newMessage(ModePrivNet, cmdVersion, version)
-	if err := s.handleVersionCmd(msg, p); err == nil {
-=======
 	if err := s.handleVersionCmd(version, p); err == nil {
->>>>>>> b6d8271b
 		t.Fatal("expected error got nil")
 	}
 }
@@ -49,13 +39,7 @@
 	p := NewLocalPeer(s)
 
 	version := payload.NewVersion(1337, p.addr().Port, "/NEO:0.0.0/", 0, true)
-<<<<<<< HEAD
-	msg := newMessage(ModePrivNet, cmdVersion, version)
-
-	if err := s.handleVersionCmd(msg, p); err != nil {
-=======
 	if err := s.handleVersionCmd(version, p); err != nil {
->>>>>>> b6d8271b
 		t.Fatal(err)
 	}
 }
